use makepad_render::*;

// Shader code itself

fn shader() -> ShaderGen {Quad::def_quad_shader().compose(shader!{"
    const EPSILON: float = 1E-3;
    const T_MAX: float = 10.0;
    
    fn identity() -> mat4 {
        return mat4(
            1.0,
            0.0,
            0.0,
            0.0,
            0.0,
            1.0,
            0.0,
            0.0,
            0.0,
            0.0,
            1.0,
            0.0,
            0.0,
            0.0,
            0.0,
            1.0
        );
    }
    
    fn rotation(axis: vec3, angle: float) -> mat4 {
        let u = normalize(axis);
        let s = sin(angle);
        let c = cos(angle);
        return mat4(
            c + u.x * u.x * (1.0 - c),
            u.y * u.x * (1.0 - c) + u.z * s,
            u.z * u.x * (1.0 - c) - u.y * s,
            0.0,
            u.x * u.y * (1.0 - c) - u.z * s,
            c + u.y * u.y * (1.0 - c),
            u.z * u.y * (1.0 - c) + u.x * s,
            0.0,
            u.x * u.z * (1.0 - c) + u.y * s,
            u.y * u.z * (1.0 - c) - u.x * s,
            c + u.z * u.z * (1.0 - c),
            0.0,
            0.0,
            0.0,
            0.0,
            1.0
        );
    }
    
    fn cube(p: vec3) -> float {
        let q = abs(p) - 0.4;
        return min(max(q.x, max(q.y, q.z)), 0.0) + length(max(q, 0.0));
    }
    
    fn cylinder_x(p: vec3) -> float {
        let d = abs(vec2(length(p.yz), p.x)) - vec2(0.25, 1.0);
        return min(max(d.x, d.y), 0.0) + length(max(d, 0.0));
    }
    
    fn cylinder_y(p: vec3) -> float {
        let d = abs(vec2(length(p.xz), p.y)) - vec2(0.25, 1.0);
        return min(max(d.x, d.y), 0.0) + length(max(d, 0.0));
    }
    
    fn cylinder_z(p: vec3) -> float {
        let d = abs(vec2(length(p.xy), p.z)) - vec2(0.25, 1.0);
        return min(max(d.x, d.y), 0.0) + length(max(d, 0.0));
    }
    
    fn displace(p: vec3, d: float) -> float {
        return 0.05 * sin(20.0* p.x) * sin(20.0 * p.y) * sin(20.0* p.z) + d;
    }
    
    fn difference(d1: float, d2: float) -> float {
        return max(d1, -d2);
    }
    
    fn intersection(d1: float, d2: float) -> float {
        return max(d1, d2);
    }
    
    fn sphere(p: vec3) -> float {
        return length(p) - 0.5;
    }
    
    fn union(d1: float, d2: float) -> float {
        return min(d1, d2);
    }
    
    fn sdf(p: vec3) -> float {
        return displace(p, union(
            intersection(cube(p), sphere(p)),
            union(union(cylinder_x(p), cylinder_y(p)), cylinder_z(p))
        ));
    }
    
    fn estimate_normal(p: vec3) -> vec3 {
        return normalize(vec3(
            sdf(vec3(p.x + EPSILON, p.y, p.z)) - sdf(vec3(p.x - EPSILON, p.y, p.z)),
            sdf(vec3(p.x, p.y + EPSILON, p.z)) - sdf(vec3(p.x, p.y - EPSILON, p.z)),
            sdf(vec3(p.x, p.y, p.z + EPSILON)) - sdf(vec3(p.x, p.y, p.z - EPSILON))
        ));
    }
    
    fn march_ray(p0: vec3, v: vec3) -> float {
        let t = 0.0;
        for i from 0 to 100 {
            let d = sdf(p0 + t * v);
            if d <= EPSILON {
                return t;
            }
            t += d;
            if t >= T_MAX {
                break;
            }
        }
        return T_MAX;
    }

    fn pixel() -> vec4 {
        let p0 = vec3(2.0 * pos - 1.0, 2.0);
        let v = vec3(0.0, 0.0, -1.0);
        let m = identity() * rotation(vec3(1.0, 1.0, 1.0), 0.01 * frame);
        p0 = (m * vec4(p0, 1.0)).xyz;
        v = (m * vec4(v, 0.0)).xyz;
        let t = march_ray(p0, v);
        if t < T_MAX {
            let p = p0 + t * v;
            let n = estimate_normal(p);
<<<<<<< HEAD
            let c = vec4(1.0);
            let dx = displace(p, cylinder_x(p));
=======
            let c = color!(#FFFFFF);
            let dx = cylinder_x(p);
>>>>>>> 5f4929ed
            if dx <= EPSILON {
                c = mix(c, color!(#FF0010), 0.5);
            }
            let dy = displace(p, cylinder_y(p));
            if dy <= EPSILON {
                c = mix(c, color!(#00FF02), 0.5);
            }
            let dz = displace(p, cylinder_z(p));
            if dz <= EPSILON {
                c = mix(c, color!(blue), 0.5);
            }
            let k = 0.1 + 0.5 * vec4(abs(dot(n, vec3(0.0, 0.0, -1.0))));
            return k * c;
        } else {
            return vec4(0.0);
        }
    }
"})}

// Makepad UI structure to render shader

#[derive(Clone)]
pub struct ShaderView {
    quad: Quad,
    area: Area,
    finger_hover: Vec2,
    finger_move: Vec2,
    finger_down: f32,
    frame: f32
}

impl ShaderView {
    pub fn bg() -> ShaderId {uid!()}
    pub fn finger_hover() -> Vec2Id {uid!()}
    pub fn finger_move() -> Vec2Id {uid!()}
    pub fn finger_down() -> FloatId {uid!()}
    pub fn frame() -> FloatId {uid!()}
    pub fn new(cx: &mut Cx) -> Self {
        
        Self::bg().set(cx, shader().compose(shader!{"
            instance finger_hover: ShaderView::finger_hover();
            instance finger_move: ShaderView::finger_move();
            instance finger_down: ShaderView::finger_down();
            instance frame: ShaderView::frame();
        "}));
        
        Self {
            quad: Quad::new(cx),
            area: Area::default(),
            finger_hover: Vec2::default(),
            finger_move: Vec2::default(),
            finger_down: 0.0,
            frame: 0.0
        }
    }
    
    pub fn handle_shader_view(&mut self, cx: &mut Cx, event: &mut Event) {
        match event.hits(cx, self.area, HitOpt::default()) {
            Event::FingerMove(fm) => {
                self.finger_move = fm.rel;
                cx.redraw_child_area(self.area);
            },
            Event::FingerHover(fm) => {
                self.finger_hover = fm.rel;
                cx.redraw_child_area(self.area);
            },
            Event::FingerDown(_fd) => {
                self.finger_down = 1.0;
                cx.redraw_child_area(self.area);
            },
            Event::FingerUp(_fu) => {
                self.finger_down = 0.0;
                cx.redraw_child_area(self.area);
            },
            _ => ()
        }
    }
    
    pub fn draw_shader_view(&mut self, cx: &mut Cx) {
        self.quad.shader = Self::bg().get(cx);
        let k = self.quad.draw_quad_abs(cx, cx.get_turtle_rect());
        k.push_vec2(cx, self.finger_hover);
        k.push_vec2(cx, self.finger_move);
        k.push_float(cx, self.finger_down);
        k.push_float(cx, self.frame);
        self.frame += 1.0;
        self.area = cx.update_area_refs(self.area, k.into());
        cx.redraw_child_area(self.area);
    }
}
<|MERGE_RESOLUTION|>--- conflicted
+++ resolved
@@ -72,7 +72,7 @@
     }
     
     fn displace(p: vec3, d: float) -> float {
-        return 0.05 * sin(20.0* p.x) * sin(20.0 * p.y) * sin(20.0* p.z) + d;
+        return 0.05 * sin(10.0* p.x) * sin(10.0 * p.y) * sin(10.0* p.z) + d;
     }
     
     fn difference(d1: float, d2: float) -> float {
@@ -131,13 +131,8 @@
         if t < T_MAX {
             let p = p0 + t * v;
             let n = estimate_normal(p);
-<<<<<<< HEAD
-            let c = vec4(1.0);
+            let c = color!(#FFFFFF);
             let dx = displace(p, cylinder_x(p));
-=======
-            let c = color!(#FFFFFF);
-            let dx = cylinder_x(p);
->>>>>>> 5f4929ed
             if dx <= EPSILON {
                 c = mix(c, color!(#FF0010), 0.5);
             }
