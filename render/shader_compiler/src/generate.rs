--- conflicted
+++ resolved
@@ -242,34 +242,23 @@
 
 impl<'a> ExprGenerator<'a> {
     pub fn generate_expr(&mut self, expr: &Expr) {
-<<<<<<< HEAD
-        match expr.const_val.borrow().as_ref() {
-            Some(Some(Val::Vec4(_))) if self.use_const_table => {
+        match (expr.const_val.borrow().as_ref(), expr.const_index.get()) {
+            (Some(Some(Val::Vec4(_))), Some(mut index)) if self.use_const_table => {
                 write!(self.string, "vec4(").unwrap();
                 let mut sep = "";
-                let mut const_index = expr.const_index.get().unwrap();
                 for _ in 0..4 {
-                    write!(self.string, "{}mpsc_const_table[{}]", sep, const_index).unwrap();
+                    write!(self.string, "{}mpsc_const_table[{}]", sep, index).unwrap();
                     sep = ", ";
-                    const_index += 1;
+                    index += 1;
                 }
                 write!(self.string, ")").unwrap();
             },
-            Some(Some(Val::Float(_))) if self.use_const_table => {
-                write!(self.string, "mpsc_const_table[{}]", expr.const_index.get().unwrap()).unwrap();
-            },
-            Some(Some(val)) => {
-                write!(self.string, "{}", val).unwrap();
-            }
-=======
-        match (expr.const_val.borrow().as_ref(), expr.const_index.get()) {
             (Some(Some(Val::Float(_))), Some(index)) if self.use_const_table => {
                 write!(self.string, "mpsc_const_table[{}]", index).unwrap();
             }
             (Some(Some(val)), _) => {
                 write!(self.string, "{}", val).unwrap();
             },
->>>>>>> 1b004592
             _ => match expr.kind {
                 ExprKind::Cond {
                     span,
