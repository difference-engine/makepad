--- conflicted
+++ resolved
@@ -12,11 +12,7 @@
 pub fn parse(tokens_with_span: &[TokenWithSpan], shader: &mut ShaderAst) -> Result<(), Error> {
     let mut tokens_with_span = tokens_with_span.iter().cloned();
     let token_with_span = tokens_with_span.next().unwrap();
-<<<<<<< HEAD
-    Parser {tokens_with_span, token_with_span, end: 0, shader_ast}.parse()
-=======
-    Parser { tokens_with_span, token_with_span, end: 0, shader }.parse()
->>>>>>> 9ad80135
+    Parser {tokens_with_span, token_with_span, end: 0, shader}.parse()
 }
 
 struct Parser<'a> {
@@ -29,107 +25,72 @@
 impl<'a> Parser<'a> {
     fn parse(&mut self) -> Result<(), Error> {
         while self.peek_token() != Token::Eof {
-<<<<<<< HEAD
-            let decl = self.parse_decl() ?;
-            self.shader_ast.decls.push(decl);
+            let span = self.begin_span();
+            match self.peek_token() {
+                Token::Attribute => {
+                    let decl = self.parse_attribute_decl() ?;
+                    self.shader.decls.push(Decl::Attribute(decl));
+                },
+                Token::Const => {
+                    let decl = self.parse_const_decl() ?;
+                    self.shader.decls.push(Decl::Const(decl));
+                }
+                Token::Fn => {
+                    let decl = self.parse_fn_decl(None) ?;
+                    self.shader.decls.push(Decl::Fn(decl));
+                }
+                Token::Impl => {
+                    self.expect_token(Token::Impl) ?;
+                    let prefix = self.parse_ident() ?;
+                    self.expect_token(Token::LeftBrace) ?;
+                    while !self.accept_token(Token::RightBrace) {
+                        let decl = self.parse_fn_decl(Some(prefix)) ?;
+                        self.shader.decls.push(Decl::Fn(decl));
+                    }
+                }
+                Token::Instance => {
+                    let decl = self.parse_instance_decl() ?;
+                    self.shader.decls.push(Decl::Instance(decl));
+                }
+                Token::Struct => {
+                    let decl = self.parse_struct_decl() ?;
+                    self.shader.decls.push(Decl::Struct(decl));
+                }
+                Token::Texture => {
+                    let decl = self.parse_texture_decl() ?;
+                    self.shader.decls.push(Decl::Texture(decl));
+                },
+                Token::Uniform => {
+                    let decl = self.parse_uniform_decl() ?;
+                    self.shader.decls.push(Decl::Uniform(decl));
+                },
+                Token::Varying => {
+                    let decl = self.parse_varying_decl() ?;
+                    self.shader.decls.push(Decl::Varying(decl));
+                },
+                token => {
+                    return Err(span.error(self, format!("unexpected token `{}`", token).into()))
+                },
+            }
         }
         Ok(())
     }
     
-    fn parse_decl(&mut self) -> Result<Decl, Error> {
-        let span = self.begin_span();
-        match self.peek_token() {
-            Token::Attribute => self.parse_attribute_decl(),
-            Token::Const => self.parse_const_decl(),
-            Token::Fn => self.parse_fn_decl(),
-            Token::Instance => self.parse_instance_decl(),
-            Token::Struct => self.parse_struct_decl(),
-            Token::Texture => self.parse_texture_decl(),
-            Token::Uniform => self.parse_uniform_decl(),
-            Token::Varying => self.parse_varying_decl(),
-            token => {
-                Err(span.error(self, format!("unexpected token `{}`", token).into()))
-            },
-        }
-    }
-    
-    fn parse_attribute_decl(&mut self) -> Result<Decl, Error> {
+    fn parse_attribute_decl(&mut self) -> Result<AttributeDecl, Error> {
         let span = self.begin_span();
         self.expect_token(Token::Attribute) ?;
         let ident = self.parse_ident() ?;
         self.expect_token(Token::Colon) ?;
         let ty_expr = self.parse_ty_path() ?;
         self.expect_token(Token::Semi) ?;
-        Ok(span.end(&self, | span | Decl::Attribute(AttributeDecl {
-=======
-            let span = self.begin_span();
-            match self.peek_token() {
-                Token::Attribute => {
-                    let decl = self.parse_attribute_decl()?;
-                    self.shader.decls.push(Decl::Attribute(decl));
-                },
-                Token::Const => {
-                    let decl = self.parse_const_decl()?;
-                    self.shader.decls.push(Decl::Const(decl));
-                }
-                Token::Fn => {
-                    let decl = self.parse_fn_decl(None)?;
-                    self.shader.decls.push(Decl::Fn(decl));
-                }
-                Token::Impl => {
-                    self.expect_token(Token::Impl)?;
-                    let prefix = self.parse_ident()?;
-                    self.expect_token(Token::LeftBrace)?;
-                    while !self.accept_token(Token::RightBrace) {
-                        let decl = self.parse_fn_decl(Some(prefix))?;
-                        self.shader.decls.push(Decl::Fn(decl));
-                    }
-                }
-                Token::Instance => {
-                    let decl = self.parse_instance_decl()?;
-                    self.shader.decls.push(Decl::Instance(decl));
-                }
-                Token::Struct => {
-                    let decl = self.parse_struct_decl()?;
-                    self.shader.decls.push(Decl::Struct(decl));
-                }
-                Token::Texture => {
-                    let decl = self.parse_texture_decl()?;
-                    self.shader.decls.push(Decl::Texture(decl));
-                },
-                Token::Uniform => {
-                    let decl = self.parse_uniform_decl()?;
-                    self.shader.decls.push(Decl::Uniform(decl));
-                },
-                Token::Varying => {
-                    let decl = self.parse_varying_decl()?;
-                    self.shader.decls.push(Decl::Varying(decl));
-                },
-                token => {
-                    return Err(span.error(self, format!("unexpected token `{}`", token).into()))
-                },
-            }
-        }
-        Ok(())
-    }
-
-    fn parse_attribute_decl(&mut self) -> Result<AttributeDecl, Error> {
-        let span = self.begin_span();
-        self.expect_token(Token::Attribute)?;
-        let ident = self.parse_ident()?;
-        self.expect_token(Token::Colon)?;
-        let ty_expr = self.parse_ty_path()?;
-        self.expect_token(Token::Semi)?;
-        Ok(span.end(&self, |span| AttributeDecl {
->>>>>>> 9ad80135
+        Ok(span.end(&self, | span | AttributeDecl {
             span,
             ident,
             ty_expr
         }))
     }
-<<<<<<< HEAD
-    
-    fn parse_const_decl(&mut self) -> Result<Decl, Error> {
+    
+    fn parse_const_decl(&mut self) -> Result<ConstDecl, Error> {
         let span = self.begin_span();
         self.expect_token(Token::Const) ?;
         let ident = self.parse_ident() ?;
@@ -138,50 +99,23 @@
         self.expect_token(Token::Eq) ?;
         let expr = self.parse_expr() ?;
         self.expect_token(Token::Semi) ?;
-        Ok(span.end(&self, | span | Decl::Const(ConstDecl {
-=======
-
-    fn parse_const_decl(&mut self) -> Result<ConstDecl, Error> {
-        let span = self.begin_span();
-        self.expect_token(Token::Const)?;
-        let ident = self.parse_ident()?;
-        self.expect_token(Token::Colon)?;
-        let ty_expr = self.parse_ty_expr()?;
-        self.expect_token(Token::Eq)?;
-        let expr = self.parse_expr()?;
-        self.expect_token(Token::Semi)?;
-        Ok(span.end(&self, |span| ConstDecl {
->>>>>>> 9ad80135
+        Ok(span.end(&self, | span | ConstDecl {
             span,
             ident,
             ty_expr,
             expr,
         }))
     }
-<<<<<<< HEAD
-    
-    fn parse_fn_decl(&mut self) -> Result<Decl, Error> {
+    
+    fn parse_fn_decl(&mut self, prefix: Option<Ident>) -> Result<FnDecl, Error> {
         let span = self.begin_span();
         self.expect_token(Token::Fn) ?;
-        let ident = self.parse_ident() ?;
+        let ident = if let Some(prefix) = prefix {
+            Ident::new(format!("{}::{}", prefix, self.parse_ident() ?))
+        } else {
+            self.parse_ident() ?
+        };
         self.expect_token(Token::LeftParen) ?;
-        let mut params = Vec::new();
-        if !self.accept_token(Token::RightParen) {
-            loop {
-                params.push(self.parse_param() ?);
-                if !self.accept_token(Token::Comma) {
-                    break;
-=======
-
-    fn parse_fn_decl(&mut self, prefix: Option<Ident>) -> Result<FnDecl, Error> {
-        let span = self.begin_span();
-        self.expect_token(Token::Fn)?;
-        let ident = if let Some(prefix) = prefix {
-            Ident::new(format!("{}::{}", prefix, self.parse_ident()?))
-        } else {
-            self.parse_ident()?
-        };
-        self.expect_token(Token::LeftParen)?;
         let mut params = Vec::new();
         if !self.accept_token(Token::RightParen) {
             if let Some(prefix) = prefix {
@@ -197,14 +131,13 @@
                         }
                     })
                 } else {
-                    params.push(self.parse_param()?);
->>>>>>> 9ad80135
+                    params.push(self.parse_param() ?);
                 }
             } else {
-                params.push(self.parse_param()?);
+                params.push(self.parse_param() ?);
             }
             while self.accept_token(Token::Comma) {
-                params.push(self.parse_param()?);
+                params.push(self.parse_param() ?);
             }
             self.expect_token(Token::RightParen) ?;
         }
@@ -213,13 +146,8 @@
         } else {
             None
         };
-<<<<<<< HEAD
         let block = self.parse_block() ?;
-        Ok(span.end(&self, | span | Decl::Fn(FnDecl {
-=======
-        let block = self.parse_block()?;
-        Ok(span.end(&self, |span| FnDecl {
->>>>>>> 9ad80135
+        Ok(span.end(&self, | span | FnDecl {
             span,
             return_ty: RefCell::new(None),
             is_used_in_vertex_shader: Cell::new(None),
@@ -238,39 +166,22 @@
             block,
         }))
     }
-<<<<<<< HEAD
-    
-    fn parse_instance_decl(&mut self) -> Result<Decl, Error> {
+    
+    fn parse_instance_decl(&mut self) -> Result<InstanceDecl, Error> {
         let span = self.begin_span();
         self.expect_token(Token::Instance) ?;
         let ident = self.parse_ident() ?;
         self.expect_token(Token::Colon) ?;
         let ty_expr = self.parse_ty_path() ?;
         self.expect_token(Token::Semi) ?;
-        Ok(span.end(&self, | span | Decl::Instance(InstanceDecl {
-=======
-
-    fn parse_instance_decl(&mut self) -> Result<InstanceDecl, Error> {
-        let span = self.begin_span();
-        self.expect_token(Token::Instance)?;
-        let ident = self.parse_ident()?;
-        self.expect_token(Token::Colon)?;
-        let ty_expr = self.parse_ty_path()?;
-        self.expect_token(Token::Semi)?;
-        Ok(span.end(&self, |span| InstanceDecl {
->>>>>>> 9ad80135
+        Ok(span.end(&self, | span | InstanceDecl {
             span,
             ident,
             ty_expr
         }))
     }
-<<<<<<< HEAD
-    
-    fn parse_struct_decl(&mut self) -> Result<Decl, Error> {
-=======
-
+    
     fn parse_struct_decl(&mut self) -> Result<StructDecl, Error> {
->>>>>>> 9ad80135
         let span = self.begin_span();
         self.expect_token(Token::Struct) ?;
         let ident = self.parse_ident() ?;
@@ -285,49 +196,28 @@
             }
             self.expect_token(Token::RightBrace) ?;
         }
-<<<<<<< HEAD
-        Ok(span.end(&self, | span | Decl::Struct(StructDecl {
-=======
-        Ok(span.end(&self, |span| StructDecl {
->>>>>>> 9ad80135
+        Ok(span.end(&self, | span | StructDecl {
             span,
             ident,
             fields
         }))
     }
-<<<<<<< HEAD
-    
-    fn parse_texture_decl(&mut self) -> Result<Decl, Error> {
+    
+    fn parse_texture_decl(&mut self) -> Result<TextureDecl, Error> {
         let span = self.begin_span();
         self.expect_token(Token::Texture) ?;
         let ident = self.parse_ident() ?;
         self.expect_token(Token::Colon) ?;
         let ty_expr = self.parse_ty_path() ?;
         self.expect_token(Token::Semi) ?;
-        Ok(span.end(&self, | span | Decl::Texture(TextureDecl {
-=======
-
-    fn parse_texture_decl(&mut self) -> Result<TextureDecl, Error> {
-        let span = self.begin_span();
-        self.expect_token(Token::Texture)?;
-        let ident = self.parse_ident()?;
-        self.expect_token(Token::Colon)?;
-        let ty_expr = self.parse_ty_path()?;
-        self.expect_token(Token::Semi)?;
-        Ok(span.end(&self, |span| TextureDecl {
->>>>>>> 9ad80135
+        Ok(span.end(&self, | span | TextureDecl {
             span,
             ident,
             ty_expr
         }))
     }
-<<<<<<< HEAD
-    
-    fn parse_uniform_decl(&mut self) -> Result<Decl, Error> {
-=======
-
+    
     fn parse_uniform_decl(&mut self) -> Result<UniformDecl, Error> {
->>>>>>> 9ad80135
         let span = self.begin_span();
         self.expect_token(Token::Uniform) ?;
         let ident = self.parse_ident() ?;
@@ -338,40 +228,23 @@
         } else {
             None
         };
-<<<<<<< HEAD
         self.expect_token(Token::Semi) ?;
-        Ok(span.end(&self, | span | Decl::Uniform(UniformDecl {
-=======
-        self.expect_token(Token::Semi)?;
-        Ok(span.end(&self, |span| UniformDecl {
->>>>>>> 9ad80135
+        Ok(span.end(&self, | span | UniformDecl {
             span,
             ident,
             ty_expr,
             block_ident,
         }))
     }
-<<<<<<< HEAD
-    
-    fn parse_varying_decl(&mut self) -> Result<Decl, Error> {
+    
+    fn parse_varying_decl(&mut self) -> Result<VaryingDecl, Error> {
         let span = self.begin_span();
         self.expect_token(Token::Varying) ?;
         let ident = self.parse_ident() ?;
         self.expect_token(Token::Colon) ?;
         let ty_expr = self.parse_ty_expr() ?;
         self.expect_token(Token::Semi) ?;
-        Ok(span.end(&self, | span | Decl::Varying(VaryingDecl {
-=======
-
-    fn parse_varying_decl(&mut self) -> Result<VaryingDecl, Error> {
-        let span = self.begin_span();
-        self.expect_token(Token::Varying)?;
-        let ident = self.parse_ident()?;
-        self.expect_token(Token::Colon)?;
-        let ty_expr = self.parse_ty_expr()?;
-        self.expect_token(Token::Semi)?;
-        Ok(span.end(&self, |span| VaryingDecl {
->>>>>>> 9ad80135
+        Ok(span.end(&self, | span | VaryingDecl {
             span,
             ident,
             ty_expr
@@ -767,35 +640,29 @@
             match self.peek_token() {
                 Token::Dot => {
                     self.skip_token();
-<<<<<<< HEAD
-                    let expr = Box::new(acc);
-                    let field_ident = self.parse_ident() ?;
-                    acc = span.end(self, | span | Expr {
-=======
-                    let ident = self.parse_ident()?;
+                    let ident = self.parse_ident() ?;
                     acc = Expr {
->>>>>>> 9ad80135
                         ty: RefCell::new(None),
                         val: RefCell::new(None),
                         kind: if self.accept_token(Token::LeftParen) {
                             let mut arg_exprs = vec![acc];
                             if !self.accept_token(Token::RightParen) {
                                 loop {
-                                    arg_exprs.push(self.parse_expr()?);
+                                    arg_exprs.push(self.parse_expr() ?);
                                     if !self.accept_token(Token::Comma) {
                                         break;
                                     }
                                 }
-                                self.expect_token(Token::RightParen)?;
+                                self.expect_token(Token::RightParen) ?;
                             }
-                            span.end(self, |span| ExprKind::MethodCall {
+                            span.end(self, | span | ExprKind::MethodCall {
                                 span,
                                 ident,
                                 arg_exprs,
                             })
                         } else {
                             let expr = Box::new(acc);
-                            span.end(self, |span| ExprKind::Field {
+                            span.end(self, | span | ExprKind::Field {
                                 span,
                                 expr,
                                 field_ident: ident,
